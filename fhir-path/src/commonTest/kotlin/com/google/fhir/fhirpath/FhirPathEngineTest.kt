--- conflicted
+++ resolved
@@ -82,38 +82,6 @@
     "testIif11" to
       "https://jira.hl7.org/browse/FHIR-44774; https://jira.hl7.org/browse/FHIR-44601; https://chat.fhir.org/#narrow/channel/179266-fhirpath/topic/scope.20of.20this/with/531507415; https://chat.fhir.org/#narrow/stream/179266-fhirpath/topic/context.20of.20the.20.60iif.20.60; https://chat.fhir.org/#narrow/channel/179266-fhirpath/topic/receiver.20of.20iif/with/558282370",
     "testNow1" to "As `testDateTimeGreaterThanDate1`",
-<<<<<<< HEAD
-    "testDollarOrderNotAllowed" to
-      "Ordered function validation not implemented. Test expects error when using skip() on unordered collection (children()), but engine does not track collection ordering.",
-    "testSimpleFail" to "Strict mode is not implemented yet",
-    "testSimpleWithWrongContext" to "Strict mode is not implemented yet",
-    "testPolymorphismB" to "Strict mode is not implemented yet",
-    "testPolymorphicsB" to "Allow invalid test where it's not strict mode but expects output",
-    "testPlusDate1" to "TBD",
-    "testPlusDate2" to "TBD",
-    "testPlusDate3" to "TBD",
-    "testPlusDate4" to "TBD",
-    "testPlusDate5" to "TBD",
-    "testPlusDate6" to "TBD",
-    "testPlusDate7" to "TBD",
-    "testPlusDate8" to "TBD",
-    "testPlusDate9" to "TBD",
-    "testPlusDate10" to "TBD",
-    "testPlusDate11" to "TBD",
-    "testPlusDate12" to "TBD",
-    "testPlusDate13" to "TBD",
-    "testPlusDate14" to "TBD",
-    "testPlusDate15" to "TBD",
-    "testPlusDate16" to "TBD",
-    "testPlusDate17" to "TBD",
-    "testPlusDate18" to "TBD",
-    "testPlusDate19" to "TBD",
-    "testPlusDate20" to "TBD",
-    "testPlusDate21" to "TBD",
-    "testPlusDate22" to "TBD",
-    "testMinus5" to "TBD",
-    "testAbs3" to "TBD",
-=======
     "testPlusDate13" to
       "https://chat.fhir.org/#narrow/channel/179266-fhirpath/topic/Definite.20durations.20above.20seconds.20in.20date.20time.20arithmetic/with/564095766",
     "testPlusDate15" to
@@ -129,8 +97,13 @@
     "testPlusDate22" to
       "https://chat.fhir.org/#narrow/channel/179266-fhirpath/topic/Definite.20durations.20above.20seconds.20in.20date.20time.20arithmetic/with/564095766",
     "testMinus5" to
-      "https://chat.fhir.org/#narrow/channel/179266-fhirpath/topic/Definite.20durations.20above.20seconds.20in.20date.20time.20arithmetic/with/564095766",
->>>>>>> 2b751577
+    "https://chat.fhir.org/#narrow/channel/179266-fhirpath/topic/Definite.20durations.20above.20seconds.20in.20date.20time.20arithmetic/with/564095766",
+    "testDollarOrderNotAllowed" to
+            "Ordered function validation not implemented. Test expects error when using skip() on unordered collection (children()), but engine does not track collection ordering.",
+    "testSimpleFail" to "Strict mode is not implemented yet",
+    "testSimpleWithWrongContext" to "Strict mode is not implemented yet",
+    "testPolymorphismB" to "Strict mode is not implemented yet",
+    "testPolymorphicsB" to "Allow invalid test where it's not strict mode but expects output",
     "testPrecedence3" to "TBD",
     "testPrecedence4" to "TBD",
     "testPrecedence6" to "TBD",
